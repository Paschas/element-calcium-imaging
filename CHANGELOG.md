# Changelog

Observes [Semantic Versioning](https://semver.org/spec/v2.0.0.html) standard and
[Keep a Changelog](https://keepachangelog.com/en/1.0.0/) convention.

<<<<<<< HEAD
## [0.6.0] - 2023-03-02

+ Add - Quality metrics

## [0.5.3] - Unreleased
=======
## [0.5.3] - 2023-02-23
>>>>>>> 7b6ea5ca

+ Add - spelling, markdown, and pre-commit config files
+ Add - Notebook rendering to docs

## [0.5.2] - 2023-01-11

+ Bugfix - fix errors in ingesting single-plane PrairieView scans into `ScanInfo`
+ Add - Optional installation of caiman and suite2p through pip

## [0.5.1] - 2022-12-15

+ Add - Imports for prairieview loader

## [0.5.0] - 2022-12-14

+ Add - Cell extraction with EXTRACT package

## [0.4.2] - 2022-11-02

+ Bugfix - Add plotting package to the requirements to generate the figures
+ Add - Scan date parser from nd2 files

## [0.4.1] - 2022-10-28

+ Update - Bump version to trigger PyPI release to revert updates from incorrect tag

## [0.4.0] - 2022-10-28

+ Add - New schema `imaging_report` to compute and store figures from results
+ Add - Widget to display figures

## [0.3.0] - 2022-10-07

+ Add - Reader for `Bruker PrairieView` acquisition system

## [0.2.2] - 2022-09-28

+ Update - Minor table explanation edits
+ Update - Query simplifications
+ Update - Minor code refactoring

## [0.2.1] - 2022-09-12

+ Bugfix - fix errors in auto generating new ProcessingTask

## [0.2.0] - 2022-07-01

+ Add - Imaging module (imaging_preprocess.py) for pre-processing steps

## [0.1.0] - 2022-06-29

+ Add - Support for element-interface
+ Add - Trigger Suite2p and CaImAn
+ Add - Imaging module for no curation
+ Add - Support for Nikon acquisition system
+ Add - `scan_datetime` and `scan_duration` attributes
+ Add - Estimate for scan duration
+ Add - Citation section to README
+ Update - Move background file to elements.datajoint.org
+ Add - Adopt black formatting into code base

## [0.1.0b0] - 2021-05-07

+ Update - First beta release

## [0.1.0a4] - 2021-05-07

+ Update - Add workaround to handle DataJoint 0.13.* [issue #914](https://github.com/datajoint/datajoint-python/issues/914)

## 0.1.0a3 - 2021-05-03

+ Add - GitHub Action release process
+ Add - `scan` and `imaging` modules
+ Add - Readers for `ScanImage`, `ScanBox`, `Suite2p`, `CaImAn`

[0.6.0]: https://github.com/datajoint/element-calcium-imaging/releases/tag/0.6.0
[0.5.3]: https://github.com/datajoint/element-calcium-imaging/releases/tag/0.5.3
[0.5.2]: https://github.com/datajoint/element-calcium-imaging/releases/tag/0.5.2
[0.5.1]: https://github.com/datajoint/element-calcium-imaging/releases/tag/0.5.1
[0.5.0]: https://github.com/datajoint/element-calcium-imaging/releases/tag/0.5.0
[0.4.2]: https://github.com/datajoint/element-calcium-imaging/releases/tag/0.4.2
[0.4.1]: https://github.com/datajoint/element-calcium-imaging/releases/tag/0.4.1
[0.4.0]: https://github.com/datajoint/element-calcium-imaging/releases/tag/0.4.0
[0.3.0]: https://github.com/datajoint/element-calcium-imaging/releases/tag/0.3.0
[0.2.2]: https://github.com/datajoint/element-calcium-imaging/releases/tag/0.2.2
[0.2.1]: https://github.com/datajoint/element-calcium-imaging/releases/tag/0.2.1
[0.2.0]: https://github.com/datajoint/element-calcium-imaging/releases/tag/0.2.0
[0.1.0]: https://github.com/datajoint/element-calcium-imaging/releases/tag/0.1.0
[0.1.0b0]: https://github.com/datajoint/element-calcium-imaging/releases/tag/0.1.0b0
[0.1.0a4]: https://github.com/datajoint/element-calcium-imaging/releases/tag/0.1.0a4<|MERGE_RESOLUTION|>--- conflicted
+++ resolved
@@ -3,15 +3,12 @@
 Observes [Semantic Versioning](https://semver.org/spec/v2.0.0.html) standard and
 [Keep a Changelog](https://keepachangelog.com/en/1.0.0/) convention.
 
-<<<<<<< HEAD
+
 ## [0.6.0] - 2023-03-02
 
 + Add - Quality metrics
 
-## [0.5.3] - Unreleased
-=======
 ## [0.5.3] - 2023-02-23
->>>>>>> 7b6ea5ca
 
 + Add - spelling, markdown, and pre-commit config files
 + Add - Notebook rendering to docs
