--- conflicted
+++ resolved
@@ -170,8 +170,9 @@
         ).parent
         root_dir = find_root_directory(get_imaging_root_data_dir(), scan_dir)
 
-        method = (ProcessingParamSet & key).fetch1(
-            'processing_method').replace(".", "-")
+        method = (
+            (ProcessingParamSet & key).fetch1("processing_method").replace(".", "-")
+        )
 
         processed_dir = pathlib.Path(get_processed_root_data_dir())
         output_dir = (
@@ -190,17 +191,9 @@
         """
         Method to auto-generate ProcessingTask entries for a particular Scan using the specified parameter set.
         """
-        key = {**scan_key, 'paramset_idx': paramset_idx}
-
-<<<<<<< HEAD
-        default_paramset_idx = os.environ.get("CALCIUM_PARAMSET") or os.environ.get(
-            "DEFAULT_PARAMSET_IDX", 0
-        )
-
-        output_dir = cls.infer_output_dir(scan_key, relative=False, mkdir=True)
-=======
+        key = {**scan_key, "paramset_idx": paramset_idx}
+
         output_dir = cls.infer_output_dir(key, relative=False, mkdir=True)
->>>>>>> 279695e5
 
         method = (ProcessingParamSet & {"paramset_idx": paramset_idx}).fetch1(
             "processing_method"
@@ -209,9 +202,11 @@
         try:
             if method == "suite2p":
                 from element_interface import suite2p_loader
+
                 suite2p_loader.Suite2p(output_dir)
             elif method == "caiman":
                 from element_interface import caiman_loader
+
                 caiman_loader.CaImAn(output_dir)
             else:
                 raise NotImplementedError(
