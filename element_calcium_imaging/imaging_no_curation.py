import inspect
import pathlib
import importlib
import numpy as np

import datajoint as dj
from element_interface.utils import find_full_path, dict_to_uuid, find_root_directory

from . import scan, imaging_report
from .scan import (
    get_imaging_root_data_dir,
    get_processed_root_data_dir,
    get_scan_image_files,
    get_scan_box_files,
    get_nd2_files,
)

schema = dj.Schema()

_linking_module = None


def activate(
    imaging_schema_name,
    scan_schema_name=None,
    *,
    create_schema=True,
    create_tables=True,
    linking_module=None,
):
    """Activate this schema.

    Args:
        imaging_schema_name (str): Schema name on the database server to activate the
            `imaging` module.
        scan_schema_name (str): Schema name on the database server to activate the
            `scan` module. Omitted, if the `scan` module is already activated.
        create_schema (bool): When True (default), create schema in the database if it
            does not yet exist.
        create_tables (bool): When True (default), create tables in the database if they
            do not yet exist.
        linking_module (str): A module name or a module containing the required
            dependencies to activate the `imaging` module: + all that are required by
            the `scan` module.

    Dependencies:
    Upstream tables:
        + Session: A parent table to Scan, identifying a scanning session.
        + Equipment: A parent table to Scan, identifying a scanning device.
    """

    if isinstance(linking_module, str):
        linking_module = importlib.import_module(linking_module)
    assert inspect.ismodule(
        linking_module
    ), "The argument 'dependency' must be a module's name or a module"

    global _linking_module
    _linking_module = linking_module

    scan.activate(
        scan_schema_name,
        create_schema=create_schema,
        create_tables=create_tables,
        linking_module=linking_module,
    )
    schema.activate(
        imaging_schema_name,
        create_schema=create_schema,
        create_tables=create_tables,
        add_objects=_linking_module.__dict__,
    )
    imaging_report.activate(f"{imaging_schema_name}_report", imaging_schema_name)


# -------------- Table declarations --------------


@schema
class ProcessingMethod(dj.Lookup):
    """Method, package, or analysis suite used for processing of calcium imaging data
        (e.g. Suite2p, CaImAn, etc.).

    Attributes:
        processing_method (str): Processing method.
        processing_method_desc (str): Processing method description.
    """

    definition = """# Method for calcium imaging processing
    processing_method: char(8)
    ---
    processing_method_desc: varchar(1000)  # Processing method description
    """

    contents = [
        ("suite2p", "suite2p analysis suite"),
        ("caiman", "caiman analysis suite"),
    ]


@schema
class ProcessingParamSet(dj.Lookup):
    """Parameter set used for the processing of the calcium imaging scans,
    including both the analysis suite and its respective input parameters.

    A hash of the parameters of the analysis suite is also stored in order
    to avoid duplicated entries.

    Attributes:
        paramset_idx (int): Uniqiue parameter set ID.
        ProcessingMethod (foreign key): A primary key from ProcessingMethod.
        paramset_desc (str): Parameter set description.
        param_set_hash (uuid): A universally unique identifier for the parameter set.
        params (longblob): Parameter Set, a dictionary of all applicable parameters to
            the analysis suite.
    """

    definition = """# Processing Parameter Set
    paramset_idx: smallint  # Uniqiue parameter set ID.
    ---
    -> ProcessingMethod
    paramset_desc: varchar(1280)  # Parameter-set description
    param_set_hash: uuid  # A universally unique identifier for the parameter set
    params: longblob  # Parameter Set, a dictionary of all applicable parameters to the analysis suite.
    """

    @classmethod
    def insert_new_params(
        cls, processing_method: str, paramset_idx: int, paramset_desc: str, params: dict
    ):
        """Insert a parameter set into ProcessingParamSet table.
        This function automizes the parameter set hashing and avoids insertion of an
            existing parameter set.

        Attributes:
            processing_method (str): Processing method/package used for processing of
                calcium imaging.
            paramset_idx (int): Uniqiue parameter set ID.
            paramset_desc (str): Parameter set description.
            params (dict): Parameter Set, all applicable parameters to the analysis
                suite.
        """
        param_dict = {
            "processing_method": processing_method,
            "paramset_idx": paramset_idx,
            "paramset_desc": paramset_desc,
            "params": params,
            "param_set_hash": dict_to_uuid(params),
        }
        q_param = cls & {"param_set_hash": param_dict["param_set_hash"]}

        if q_param:  # If the specified param-set already exists
            pname = q_param.fetch1("paramset_idx")
            if pname == paramset_idx:  # If the existed set has the same name: job done
                return
            else:  # If not same name: human error, trying to add the same paramset with different name
                raise dj.DataJointError(
                    "The specified param-set already exists - name: {}".format(pname)
                )
        else:
            cls.insert1(param_dict)


@schema
class CellCompartment(dj.Lookup):
    """Cell compartments that can be imaged (e.g. 'axon', 'soma', etc.)

    Attributes:
        cell_compartment (str): Cell compartment.
    """

    definition = """# Cell compartments
    cell_compartment: char(16)
    """

    contents = zip(["axon", "soma", "bouton"])


@schema
class MaskType(dj.Lookup):
    """Available labels for segmented masks (e.g. 'soma', 'axon', 'dendrite', 'neuropil').

    Attributes:
        masky_type (str): Mask type.
    """

    definition = """# Possible types of a segmented mask
    mask_type: varchar(16)
    """

    contents = zip(["soma", "axon", "dendrite", "neuropil", "artefact", "unknown"])


# -------------- Trigger a processing routine --------------


@schema
class ProcessingTask(dj.Manual):
    """This table defines a calcium imaging processing task for a combination of a
    `Scan` and a `ProcessingParamSet` entries, including all the inputs (scan, method,
    method's parameters). The task defined here is then run in the downstream table
    Processing. This table supports definitions of both loading of pre-generated results
    and the triggering of new analysis for all supported analysis methods

    Attributes:
        scan.Scan (foreign key):
        ProcessingParamSet (foreign key):
        processing_output_dir (str):
        task_mode (str): One of 'load' (load computed analysis results) or 'trigger'
            (trigger computation).
    """

    definition = """# Manual table for defining a processing task ready to be run
    -> scan.Scan
    -> ProcessingParamSet
    ---
    processing_output_dir: varchar(255)  #  Output directory of the processed scan relative to root data directory
    task_mode='load': enum('load', 'trigger')  # 'load': load computed analysis results, 'trigger': trigger computation
    """

    @classmethod
    def infer_output_dir(cls, key, relative=False, mkdir=False):
        """Infer an output directory for an entry in ProcessingTask table.

        Args:
            key (dict): Primary key from the ProcessingTask table.
            relative (bool): If True, processing_output_dir is returned relative to
                imaging_root_dir.
            mkdir (bool): If True, create the processing_output_dir directory.

        Returns:
            A default output directory for the processed results (processed_output_dir
                in ProcessingTask) based on the following convention:
                processed_dir / scan_dir / {processing_method}_{paramset_idx}
                e.g.: sub4/sess1/scan0/suite2p_0
        """
        image_locators = {
            "NIS": get_nd2_files,
            "ScanImage": get_scan_image_files,
            "Scanbox": get_scan_box_files,
        }
        image_locator = image_locators[(scan.Scan & key).fetch1("acq_software")]

        scan_dir = find_full_path(
            get_imaging_root_data_dir(), image_locator(key)[0]
        ).parent
        root_dir = find_root_directory(get_imaging_root_data_dir(), scan_dir)

        method = (
            (ProcessingParamSet & key).fetch1("processing_method").replace(".", "-")
        )

        processed_dir = pathlib.Path(get_processed_root_data_dir())
        output_dir = (
            processed_dir
            / scan_dir.relative_to(root_dir)
            / f'{method}_{key["paramset_idx"]}'
        )

        if mkdir:
            output_dir.mkdir(parents=True, exist_ok=True)

        return output_dir.relative_to(processed_dir) if relative else output_dir

    @classmethod
    def generate(cls, scan_key, paramset_idx=0):
        """Generate a default ProcessingTask entry for a particular Scan using an
        existing parameter set in the ProcessingParamSet table.

        Args:
            scan_key (dict): Primary key from Scan table.
            paramset_idx (int): Unique parameter set ID.
        """
        key = {**scan_key, "paramset_idx": paramset_idx}

        output_dir = cls.infer_output_dir(key, relative=False, mkdir=True)

        method = (ProcessingParamSet & {"paramset_idx": paramset_idx}).fetch1(
            "processing_method"
        )

        try:
            if method == "suite2p":
                from element_interface import suite2p_loader

                suite2p_loader.Suite2p(output_dir)
            elif method == "caiman":
                from element_interface import caiman_loader

                caiman_loader.CaImAn(output_dir)
            else:
                raise NotImplementedError(
                    "Unknown/unimplemented method: {}".format(method)
                )
        except FileNotFoundError:
            task_mode = "trigger"
        else:
            task_mode = "load"

        cls.insert1(
            {
                **key,
                "processing_output_dir": output_dir,
                "task_mode": task_mode,
            }
        )

    auto_generate_entries = generate


@schema
class Processing(dj.Computed):
    """Perform the computation of an entry (task) defined in the ProcessingTask table.
    The computation is performed only on the scans with ScanInfo inserted.

    Attributes:
        ProcessingTask (foreign key): Primary key from ProcessingTask.
        processing_time (datetime): Process completion datetime.
        package_version (str, optional): Version of the analysis package used in
            processing the data.
    """

    definition = """
    -> ProcessingTask
    ---
    processing_time     : datetime  # Time of generation of this set of processed, segmented results
    package_version=''  : varchar(16)
    """

    # Run processing only on Scan with ScanInfo inserted
    @property
    def key_source(self):
        """Limit the Processing to Scans that have their metadata ingested to the
        database."""

        return ProcessingTask & scan.ScanInfo

    def make(self, key):
        """Execute the calcium imaging analysis defined by the ProcessingTask."""

        task_mode, output_dir = (ProcessingTask & key).fetch1(
            "task_mode", "processing_output_dir"
        )

        output_dir = find_full_path(get_imaging_root_data_dir(), output_dir).as_posix()
        if not output_dir:
            output_dir = ProcessingTask.infer_output_dir(key, relative=True, mkdir=True)
            # update processing_output_dir
            ProcessingTask.update1(
                {**key, "processing_output_dir": output_dir.as_posix()}
            )

        if task_mode == "load":
            method, imaging_dataset = get_loader_result(key, ProcessingTask)
            if method == "suite2p":
                if (scan.ScanInfo & key).fetch1("nrois") > 0:
                    raise NotImplementedError(
                        f"Suite2p ingestion error - Unable to handle"
                        f" ScanImage multi-ROI scanning mode yet"
                    )
                suite2p_dataset = imaging_dataset
                key = {**key, "processing_time": suite2p_dataset.creation_time}
            elif method == "caiman":
                caiman_dataset = imaging_dataset
                key = {**key, "processing_time": caiman_dataset.creation_time}
            else:
                raise NotImplementedError("Unknown method: {}".format(method))
        elif task_mode == "trigger":

            method = (ProcessingParamSet * ProcessingTask & key).fetch1(
                "processing_method"
            )

            image_files = (scan.ScanInfo.ScanFile & key).fetch("file_path")
            image_files = [
                find_full_path(get_imaging_root_data_dir(), image_file)
                for image_file in image_files
            ]

            if method == "suite2p":
                import suite2p

                suite2p_params = (ProcessingTask * ProcessingParamSet & key).fetch1(
                    "params"
                )
                suite2p_params["save_path0"] = output_dir
                suite2p_params["fs"] = (scan.ScanInfo & key).fetch1("fps")

                input_format = pathlib.Path(image_files[0]).suffix
                suite2p_params["input_format"] = input_format[1:]

                suite2p_paths = {
                    "data_path": [image_files[0].parent.as_posix()],
                    "tiff_list": [f.as_posix() for f in image_files],
                }

                suite2p.run_s2p(ops=suite2p_params, db=suite2p_paths)  # Run suite2p

                _, imaging_dataset = get_loader_result(key, ProcessingTask)
                suite2p_dataset = imaging_dataset
                key = {**key, "processing_time": suite2p_dataset.creation_time}

            elif method == "caiman":
                from element_interface.run_caiman import run_caiman

                caiman_params = (ProcessingTask * ProcessingParamSet & key).fetch1(
                    "params"
                )
                sampling_rate, ndepths = (scan.ScanInfo & key).fetch1("fps", "ndepths")

                is3D = bool(ndepths > 1)
                if is3D:
                    raise NotImplementedError(
                        "Caiman pipeline is not yet capable of analyzing 3D scans."
                    )
                run_caiman(
                    file_paths=[f.as_posix() for f in image_files],
                    parameters=caiman_params,
                    sampling_rate=sampling_rate,
                    output_dir=output_dir,
                    is3D=is3D,
                )

                _, imaging_dataset = get_loader_result(key, ProcessingTask)
                caiman_dataset = imaging_dataset
                key["processing_time"] = caiman_dataset.creation_time

        else:
            raise ValueError(f"Unknown task mode: {task_mode}")

        self.insert1(key)


# -------------- Motion Correction --------------


@schema
class MotionCorrection(dj.Imported):
    """Results of motion correction shifts performed on the imaging data.

    Attributes:
        Processing (foreign key): Primary key from Processing.
        scan.Channel.proj(motion_correct_channel='channel') (int): Channel used for
            motion correction in this processing task.
    """

    definition = """# Results of motion correction
    -> Processing
    ---
    -> scan.Channel.proj(motion_correct_channel='channel') # channel used for motion correction in this processing task
    """

    class RigidMotionCorrection(dj.Part):
        """Details of rigid motion correction performed on the imaging data.

        Attributes:
            MotionCorrection (foreign key): Primary key from MotionCorrection.
            outlier_frames (longblob): Mask with true for frames with outlier shifts
                (already corrected).
            y_shifts (longblob): y motion correction shifts (pixels).
            x_shifts (longblob): x motion correction shifts (pixels).
            z_shifts (longblob, optional): z motion correction shifts (z-drift, pixels).
            y_std (float): standard deviation of y shifts across all frames (pixels).
            x_std (float): standard deviation of x shifts across all frames (pixels).
            z_std (float, optional): standard deviation of z shifts across all frames
                (pixels).
        """

        definition = """# Details of rigid motion correction performed on the imaging data
        -> master
        ---
        outlier_frames=null : longblob  # mask with true for frames with outlier shifts (already corrected)
        y_shifts            : longblob  # (pixels) y motion correction shifts
        x_shifts            : longblob  # (pixels) x motion correction shifts
        z_shifts=null       : longblob  # (pixels) z motion correction shifts (z-drift) 
        y_std               : float     # (pixels) standard deviation of y shifts across all frames
        x_std               : float     # (pixels) standard deviation of x shifts across all frames
        z_std=null          : float     # (pixels) standard deviation of z shifts across all frames
        """

    class NonRigidMotionCorrection(dj.Part):
        """Piece-wise rigid motion correction - tile the FOV into multiple 3D
        blocks/patches.

        Attributes:
            MotionCorrection (foreign key): Primary key from MotionCorrection.
            outlier_frames (longblob, null): Mask with true for frames with outlier
                shifts (already corrected).
            block_height (int): Block height in pixels.
            block_width (int): Block width in pixels.
            block_depth (int): Block depth in pixels.
            block_count_y (int): Number of blocks tiled in the y direction.
            block_count_x (int): Number of blocks tiled in the x direction.
            block_count_z (int): Number of blocks tiled in the z direction.
        """

        definition = """# Details of non-rigid motion correction performed on the imaging data
        -> master
        ---
        outlier_frames=null : longblob # mask with true for frames with outlier shifts (already corrected)
        block_height        : int      # (pixels)
        block_width         : int      # (pixels)
        block_depth         : int      # (pixels)
        block_count_y       : int      # number of blocks tiled in the y direction
        block_count_x       : int      # number of blocks tiled in the x direction
        block_count_z       : int      # number of blocks tiled in the z direction
        """

    class Block(dj.Part):
        """FOV-tiled blocks used for non-rigid motion correction.

        Attributes:
            NonRigidMotionCorrection (foreign key): Primary key from
                NonRigidMotionCorrection.
            block_id (int): Unique block ID.
<<<<<<< HEAD
            block_y         : longblob  # (y_start, y_end) in pixel of this block
            block_x         : longblob  # (x_start, x_end) in pixel of this block
            block_z         : longblob  # (z_start, z_end) in pixel of this block
            y_shifts        : longblob  # (pixels) y motion correction shifts for every frame
            x_shifts        : longblob  # (pixels) x motion correction shifts for every frame
            z_shifts=null   : longblob  # (pixels) x motion correction shifts for every frame
            y_std           : float     # (pixels) standard deviation of y shifts across all frames
            x_std           : float     # (pixels) standard deviation of x shifts across all frames
            z_std=null      : float     # (pixels) standard deviation of z shifts across all frames
=======
            block_y (longblob): y_start and y_end in pixels for this block
            block_x (longblob): x_start and x_end in pixels for this block
            block_z (longblob): z_start and z_end in pixels for this block
            y_shifts (longblob): y motion correction shifts for every frame in pixels
            x_shifts (longblob): x motion correction shifts for every frame in pixels
            z_shifts (longblob, optional): x motion correction shifts for every frame 
                in pixels
            y_std (float): standard deviation of y shifts across all frames in pixels
            x_std (float): standard deviation of x shifts across all frames in pixels
            z_std (float, optional): standard deviation of z shifts across all frames 
                in pixels
>>>>>>> baa8df80
        """

        definition = """# FOV-tiled blocks used for non-rigid motion correction
        -> master.NonRigidMotionCorrection
        block_id        : int
        ---
        block_y         : longblob  # (y_start, y_end) in pixel of this block
        block_x         : longblob  # (x_start, x_end) in pixel of this block
        block_z         : longblob  # (z_start, z_end) in pixel of this block
        y_shifts        : longblob  # (pixels) y motion correction shifts for every frame
        x_shifts        : longblob  # (pixels) x motion correction shifts for every frame
        z_shifts=null   : longblob  # (pixels) x motion correction shifts for every frame
        y_std           : float     # (pixels) standard deviation of y shifts across all frames
        x_std           : float     # (pixels) standard deviation of x shifts across all frames
        z_std=null      : float     # (pixels) standard deviation of z shifts across all frames
        """

    class Summary(dj.Part):
        """Summary images for each field and channel after corrections.

        Attributes:
            MotionCorrection (foreign key): Primary key from MotionCorrection.
            scan.ScanInfo.Field (foreign key): Primary key from scan.ScanInfo.Field.
            ref_image (longblob): Image used as alignment template.
            average_image (longblob): Mean of registered frames.
            correlation_image (longblob, optional): Correlation map (computed during
                cell detection).
            max_proj_image (longblob, optional): Max of registered frames.
        """

        definition = """# Summary images for each field and channel after corrections
        -> master
        -> scan.ScanInfo.Field
        ---
        ref_image               : longblob  # image used as alignment template
        average_image           : longblob  # mean of registered frames
        correlation_image=null  : longblob  # correlation map (computed during cell detection)
        max_proj_image=null     : longblob  # max of registered frames
        """

    def make(self, key):
        """Populate MotionCorrection with results parsed from analysis outputs"""
        method, imaging_dataset = get_loader_result(key, ProcessingTask)

        field_keys, _ = (scan.ScanInfo.Field & key).fetch(
            "KEY", "field_z", order_by="field_z"
        )

        if method == "suite2p":
            suite2p_dataset = imaging_dataset

            motion_correct_channel = suite2p_dataset.planes[0].alignment_channel

            # ---- iterate through all s2p plane outputs ----
            rigid_correction, nonrigid_correction, nonrigid_blocks = {}, {}, {}
            summary_images = []
            for idx, (plane, s2p) in enumerate(suite2p_dataset.planes.items()):
                # -- rigid motion correction --
                if idx == 0:
                    rigid_correction = {
                        **key,
                        "y_shifts": s2p.ops["yoff"],
                        "x_shifts": s2p.ops["xoff"],
                        "z_shifts": np.full_like(s2p.ops["xoff"], 0),
                        "y_std": np.nanstd(s2p.ops["yoff"]),
                        "x_std": np.nanstd(s2p.ops["xoff"]),
                        "z_std": np.nan,
                        "outlier_frames": s2p.ops["badframes"],
                    }
                else:
                    rigid_correction["y_shifts"] = np.vstack(
                        [rigid_correction["y_shifts"], s2p.ops["yoff"]]
                    )
                    rigid_correction["y_std"] = np.nanstd(
                        rigid_correction["y_shifts"].flatten()
                    )
                    rigid_correction["x_shifts"] = np.vstack(
                        [rigid_correction["x_shifts"], s2p.ops["xoff"]]
                    )
                    rigid_correction["x_std"] = np.nanstd(
                        rigid_correction["x_shifts"].flatten()
                    )
                    rigid_correction["outlier_frames"] = np.logical_or(
                        rigid_correction["outlier_frames"], s2p.ops["badframes"]
                    )
                # -- non-rigid motion correction --
                if s2p.ops["nonrigid"]:
                    if idx == 0:
                        nonrigid_correction = {
                            **key,
                            "block_height": s2p.ops["block_size"][0],
                            "block_width": s2p.ops["block_size"][1],
                            "block_depth": 1,
                            "block_count_y": s2p.ops["nblocks"][0],
                            "block_count_x": s2p.ops["nblocks"][1],
                            "block_count_z": len(suite2p_dataset.planes),
                            "outlier_frames": s2p.ops["badframes"],
                        }
                    else:
                        nonrigid_correction["outlier_frames"] = np.logical_or(
                            nonrigid_correction["outlier_frames"], s2p.ops["badframes"]
                        )
                    for b_id, (b_y, b_x, bshift_y, bshift_x) in enumerate(
                        zip(
                            s2p.ops["xblock"],
                            s2p.ops["yblock"],
                            s2p.ops["yoff1"].T,
                            s2p.ops["xoff1"].T,
                        )
                    ):
                        if b_id in nonrigid_blocks:
                            nonrigid_blocks[b_id]["y_shifts"] = np.vstack(
                                [nonrigid_blocks[b_id]["y_shifts"], bshift_y]
                            )
                            nonrigid_blocks[b_id]["y_std"] = np.nanstd(
                                nonrigid_blocks[b_id]["y_shifts"].flatten()
                            )
                            nonrigid_blocks[b_id]["x_shifts"] = np.vstack(
                                [nonrigid_blocks[b_id]["x_shifts"], bshift_x]
                            )
                            nonrigid_blocks[b_id]["x_std"] = np.nanstd(
                                nonrigid_blocks[b_id]["x_shifts"].flatten()
                            )
                        else:
                            nonrigid_blocks[b_id] = {
                                **key,
                                "block_id": b_id,
                                "block_y": b_y,
                                "block_x": b_x,
                                "block_z": np.full_like(b_x, plane),
                                "y_shifts": bshift_y,
                                "x_shifts": bshift_x,
                                "z_shifts": np.full(
                                    (len(suite2p_dataset.planes), len(bshift_x)), 0
                                ),
                                "y_std": np.nanstd(bshift_y),
                                "x_std": np.nanstd(bshift_x),
                                "z_std": np.nan,
                            }

                # -- summary images --
                motion_correction_key = (
                    scan.ScanInfo.Field * Processing & key & field_keys[plane]
                ).fetch1("KEY")
                summary_images.append(
                    {
                        **motion_correction_key,
                        "ref_image": s2p.ref_image,
                        "average_image": s2p.mean_image,
                        "correlation_image": s2p.correlation_map,
                        "max_proj_image": s2p.max_proj_image,
                    }
                )

            self.insert1({**key, "motion_correct_channel": motion_correct_channel})
            if rigid_correction:
                self.RigidMotionCorrection.insert1(rigid_correction)
            if nonrigid_correction:
                self.NonRigidMotionCorrection.insert1(nonrigid_correction)
                self.Block.insert(nonrigid_blocks.values())
            self.Summary.insert(summary_images)
        elif method == "caiman":
            caiman_dataset = imaging_dataset

            self.insert1(
                {**key, "motion_correct_channel": caiman_dataset.alignment_channel}
            )

            is3D = caiman_dataset.params.motion["is3D"]
            if not caiman_dataset.params.motion["pw_rigid"]:
                # -- rigid motion correction --
                rigid_correction = {
                    **key,
                    "x_shifts": caiman_dataset.motion_correction["shifts_rig"][:, 0],
                    "y_shifts": caiman_dataset.motion_correction["shifts_rig"][:, 1],
                    "z_shifts": (
                        caiman_dataset.motion_correction["shifts_rig"][:, 2]
                        if is3D
                        else np.full_like(
                            caiman_dataset.motion_correction["shifts_rig"][:, 0], 0
                        )
                    ),
                    "x_std": np.nanstd(
                        caiman_dataset.motion_correction["shifts_rig"][:, 0]
                    ),
                    "y_std": np.nanstd(
                        caiman_dataset.motion_correction["shifts_rig"][:, 1]
                    ),
                    "z_std": (
                        np.nanstd(caiman_dataset.motion_correction["shifts_rig"][:, 2])
                        if is3D
                        else np.nan
                    ),
                    "outlier_frames": None,
                }

                self.RigidMotionCorrection.insert1(rigid_correction)
            else:
                # -- non-rigid motion correction --
                nonrigid_correction = {
                    **key,
                    "block_height": (
                        caiman_dataset.params.motion["strides"][0]
                        + caiman_dataset.params.motion["overlaps"][0]
                    ),
                    "block_width": (
                        caiman_dataset.params.motion["strides"][1]
                        + caiman_dataset.params.motion["overlaps"][1]
                    ),
                    "block_depth": (
                        caiman_dataset.params.motion["strides"][2]
                        + caiman_dataset.params.motion["overlaps"][2]
                        if is3D
                        else 1
                    ),
                    "block_count_x": len(
                        set(caiman_dataset.motion_correction["coord_shifts_els"][:, 0])
                    ),
                    "block_count_y": len(
                        set(caiman_dataset.motion_correction["coord_shifts_els"][:, 2])
                    ),
                    "block_count_z": (
                        len(
                            set(
                                caiman_dataset.motion_correction["coord_shifts_els"][
                                    :, 4
                                ]
                            )
                        )
                        if is3D
                        else 1
                    ),
                    "outlier_frames": None,
                }

                nonrigid_blocks = []
                for b_id in range(
                    len(caiman_dataset.motion_correction["x_shifts_els"][0, :])
                ):
                    nonrigid_blocks.append(
                        {
                            **key,
                            "block_id": b_id,
                            "block_x": np.arange(
                                *caiman_dataset.motion_correction["coord_shifts_els"][
                                    b_id, 0:2
                                ]
                            ),
                            "block_y": np.arange(
                                *caiman_dataset.motion_correction["coord_shifts_els"][
                                    b_id, 2:4
                                ]
                            ),
                            "block_z": (
                                np.arange(
                                    *caiman_dataset.motion_correction[
                                        "coord_shifts_els"
                                    ][b_id, 4:6]
                                )
                                if is3D
                                else np.full_like(
                                    np.arange(
                                        *caiman_dataset.motion_correction[
                                            "coord_shifts_els"
                                        ][b_id, 0:2]
                                    ),
                                    0,
                                )
                            ),
                            "x_shifts": caiman_dataset.motion_correction[
                                "x_shifts_els"
                            ][:, b_id],
                            "y_shifts": caiman_dataset.motion_correction[
                                "y_shifts_els"
                            ][:, b_id],
                            "z_shifts": (
                                caiman_dataset.motion_correction["z_shifts_els"][
                                    :, b_id
                                ]
                                if is3D
                                else np.full_like(
                                    caiman_dataset.motion_correction["x_shifts_els"][
                                        :, b_id
                                    ],
                                    0,
                                )
                            ),
                            "x_std": np.nanstd(
                                caiman_dataset.motion_correction["x_shifts_els"][
                                    :, b_id
                                ]
                            ),
                            "y_std": np.nanstd(
                                caiman_dataset.motion_correction["y_shifts_els"][
                                    :, b_id
                                ]
                            ),
                            "z_std": (
                                np.nanstd(
                                    caiman_dataset.motion_correction["z_shifts_els"][
                                        :, b_id
                                    ]
                                )
                                if is3D
                                else np.nan
                            ),
                        }
                    )

                self.NonRigidMotionCorrection.insert1(nonrigid_correction)
                self.Block.insert(nonrigid_blocks)

            # -- summary images --
            summary_images = [
                {
                    **key,
                    **fkey,
                    "ref_image": ref_image,
                    "average_image": ave_img,
                    "correlation_image": corr_img,
                    "max_proj_image": max_img,
                }
                for fkey, ref_image, ave_img, corr_img, max_img in zip(
                    field_keys,
                    caiman_dataset.motion_correction["reference_image"].transpose(
                        2, 0, 1
                    )
                    if is3D
                    else caiman_dataset.motion_correction["reference_image"][...][
                        np.newaxis, ...
                    ],
                    caiman_dataset.motion_correction["average_image"].transpose(2, 0, 1)
                    if is3D
                    else caiman_dataset.motion_correction["average_image"][...][
                        np.newaxis, ...
                    ],
                    caiman_dataset.motion_correction["correlation_image"].transpose(
                        2, 0, 1
                    )
                    if is3D
                    else caiman_dataset.motion_correction["correlation_image"][...][
                        np.newaxis, ...
                    ],
                    caiman_dataset.motion_correction["max_image"].transpose(2, 0, 1)
                    if is3D
                    else caiman_dataset.motion_correction["max_image"][...][
                        np.newaxis, ...
                    ],
                )
            ]
            self.Summary.insert(summary_images)
        else:
            raise NotImplementedError("Unknown/unimplemented method: {}".format(method))


# -------------- Segmentation --------------


@schema
class Segmentation(dj.Computed):
    """Result of the Segmentation process.

    Attributes:
        Processing (foreign key): Primary key from Processing.
    """

    definition = """# Different mask segmentations.
    -> Processing
    """

    class Mask(dj.Part):
        """Details of the masks identified from the Segmentation procedure.

        Attributes:
            Segmentation (foreign key): Primary key from Segmentation.
            mask (int): Unique mask ID.
            scan.Channel.proj(segmentation_channel='channel') (foreign key): Channel
                used for segmentation.
            mask_npix (int): Number of pixels in ROIs.
            mask_center_x (int): Center x coordinate in pixel.
            mask_center_y (int): Center y coordinate in pixel.
            mask_center_z (int): Center z coordinate in pixel.
            mask_xpix (longblob): X coordinates in pixels.
            mask_ypix (longblob): Y coordinates in pixels.
            mask_zpix (longblob): Z coordinates in pixels.
            mask_weights (longblob): Weights of the mask at the indices above.
        """

        definition = """ # A mask produced by segmentation.
        -> master
        mask            : smallint
        ---
        -> scan.Channel.proj(segmentation_channel='channel')  # channel used for segmentation
        mask_npix       : int       # number of pixels in ROIs
        mask_center_x   : int       # center x coordinate in pixel
        mask_center_y   : int       # center y coordinate in pixel
        mask_center_z   : int       # center z coordinate in pixel
        mask_xpix       : longblob  # x coordinates in pixels
        mask_ypix       : longblob  # y coordinates in pixels      
        mask_zpix       : longblob  # z coordinates in pixels        
        mask_weights    : longblob  # weights of the mask at the indices above
        """

    def make(self, key):
        """Populate the Segmentation with the results parsed from analysis outputs."""

        method, imaging_dataset = get_loader_result(key, ProcessingTask)

        if method == "suite2p":
            suite2p_dataset = imaging_dataset

            # ---- iterate through all s2p plane outputs ----
            masks, cells = [], []
            for plane, s2p in suite2p_dataset.planes.items():
                mask_count = len(masks)  # increment mask id from all "plane"
                for mask_idx, (is_cell, cell_prob, mask_stat) in enumerate(
                    zip(s2p.iscell, s2p.cell_prob, s2p.stat)
                ):
                    masks.append(
                        {
                            **key,
                            "mask": mask_idx + mask_count,
                            "segmentation_channel": s2p.segmentation_channel,
                            "mask_npix": mask_stat["npix"],
                            "mask_center_x": mask_stat["med"][1],
                            "mask_center_y": mask_stat["med"][0],
                            "mask_center_z": mask_stat.get("iplane", plane),
                            "mask_xpix": mask_stat["xpix"],
                            "mask_ypix": mask_stat["ypix"],
                            "mask_zpix": np.full(
                                mask_stat["npix"], mask_stat.get("iplane", plane)
                            ),
                            "mask_weights": mask_stat["lam"],
                        }
                    )
                    if is_cell:
                        cells.append(
                            {
                                **key,
                                "mask_classification_method": "suite2p_default_classifier",
                                "mask": mask_idx + mask_count,
                                "mask_type": "soma",
                                "confidence": cell_prob,
                            }
                        )

            self.insert1(key)
            self.Mask.insert(masks, ignore_extra_fields=True)

            if cells:
                MaskClassification.insert1(
                    {**key, "mask_classification_method": "suite2p_default_classifier"},
                    allow_direct_insert=True,
                )
                MaskClassification.MaskType.insert(
                    cells, ignore_extra_fields=True, allow_direct_insert=True
                )
        elif method == "caiman":
            caiman_dataset = imaging_dataset

            # infer "segmentation_channel" - from params if available, else from caiman loader
            params = (ProcessingParamSet * ProcessingTask & key).fetch1("params")
            segmentation_channel = params.get(
                "segmentation_channel", caiman_dataset.segmentation_channel
            )

            masks, cells = [], []
            for mask in caiman_dataset.masks:
                masks.append(
                    {
                        **key,
                        "segmentation_channel": segmentation_channel,
                        "mask": mask["mask_id"],
                        "mask_npix": mask["mask_npix"],
                        "mask_center_x": mask["mask_center_x"],
                        "mask_center_y": mask["mask_center_y"],
                        "mask_center_z": mask["mask_center_z"],
                        "mask_xpix": mask["mask_xpix"],
                        "mask_ypix": mask["mask_ypix"],
                        "mask_zpix": mask["mask_zpix"],
                        "mask_weights": mask["mask_weights"],
                    }
                )
                if caiman_dataset.cnmf.estimates.idx_components is not None:
                    if mask["mask_id"] in caiman_dataset.cnmf.estimates.idx_components:
                        cells.append(
                            {
                                **key,
                                "mask_classification_method": "caiman_default_classifier",
                                "mask": mask["mask_id"],
                                "mask_type": "soma",
                            }
                        )

            self.insert1(key)
            self.Mask.insert(masks, ignore_extra_fields=True)

            if cells:
                MaskClassification.insert1(
                    {**key, "mask_classification_method": "caiman_default_classifier"},
                    allow_direct_insert=True,
                )
                MaskClassification.MaskType.insert(
                    cells, ignore_extra_fields=True, allow_direct_insert=True
                )
        else:
            raise NotImplementedError(f"Unknown/unimplemented method: {method}")


@schema
class MaskClassificationMethod(dj.Lookup):
    """Available mask classification methods.

    Attributes:
        mask_classification_method (str): Mask classification method.
    """

    definition = """
    mask_classification_method: varchar(48)
    """

    contents = zip(["suite2p_default_classifier", "caiman_default_classifier"])


@schema
class MaskClassification(dj.Computed):
    """Classes assigned to each mask.

    Attributes:
        Segmentation (foreign key): Primary key from Segmentation.
        MaskClassificationMethod (foreign key): Primary key from
            MaskClassificationMethod.
    """

    definition = """
    -> Segmentation
    -> MaskClassificationMethod
    """

    class MaskType(dj.Part):
        """Type assigned to each mask.

        Attributes:
            MaskClassification (foreign key): Primary key from MaskClassification.
            Segmentation.Mask (foreign key): Primary key from Segmentation.Mask.
            MaskType: Primary key from MaskType.
            confidence (float, optional): Confidence level of the mask classification.
        """

        definition = """
        -> master
        -> Segmentation.Mask
        ---
        -> MaskType
        confidence=null: float
        """

    def make(self, key):
        pass


# -------------- Activity Trace --------------


@schema
class Fluorescence(dj.Computed):
    """Fluorescence traces.

    Attributes:
        Segmentation (foreign key): Primary key from Segmentation.
    """

    definition = """# Fluorescence traces before spike extraction or filtering
    -> Segmentation
    """

    class Trace(dj.Part):
        """Traces obtained from segmented region of interests.

        Attributes:
            Fluorescence (foreign key): Primary key from Fluorescence.
            Segmentation.Mask (foreign key): Primary key from Segmentation.Mask.
            scan.Channel.proj(fluo_channel='channel') (int): The channel that this trace
                comes from.
            fluorescence (longblob): Fluorescence trace associated with this mask.
            neuropil_fluorescence (longblob, optional): Neuropil fluorescence trace.
        """

        definition = """
        -> master
        -> Segmentation.Mask
        -> scan.Channel.proj(fluo_channel='channel')  # The channel that this trace comes from
        ---
        fluorescence                : longblob  # Fluorescence trace associated with this mask
        neuropil_fluorescence=null  : longblob  # Neuropil fluorescence trace
        """

    def make(self, key):
        """Populate the Fluorescence with the results parsed from analysis outputs."""

        method, imaging_dataset = get_loader_result(key, ProcessingTask)

        if method == "suite2p":
            suite2p_dataset = imaging_dataset

            # ---- iterate through all s2p plane outputs ----
            fluo_traces, fluo_chn2_traces = [], []
            for s2p in suite2p_dataset.planes.values():
                mask_count = len(fluo_traces)  # increment mask id from all "plane"
                for mask_idx, (f, fneu) in enumerate(zip(s2p.F, s2p.Fneu)):
                    fluo_traces.append(
                        {
                            **key,
                            "mask": mask_idx + mask_count,
                            "fluo_channel": 0,
                            "fluorescence": f,
                            "neuropil_fluorescence": fneu,
                        }
                    )
                if len(s2p.F_chan2):
                    mask_chn2_count = len(
                        fluo_chn2_traces
                    )  # increment mask id from all planes
                    for mask_idx, (f2, fneu2) in enumerate(
                        zip(s2p.F_chan2, s2p.Fneu_chan2)
                    ):
                        fluo_chn2_traces.append(
                            {
                                **key,
                                "mask": mask_idx + mask_chn2_count,
                                "fluo_channel": 1,
                                "fluorescence": f2,
                                "neuropil_fluorescence": fneu2,
                            }
                        )

            self.insert1(key)
            self.Trace.insert(fluo_traces + fluo_chn2_traces)
        elif method == "caiman":
            caiman_dataset = imaging_dataset

            # infer "segmentation_channel" - from params if available, else from caiman loader
            params = (ProcessingParamSet * ProcessingTask & key).fetch1("params")
            segmentation_channel = params.get(
                "segmentation_channel", caiman_dataset.segmentation_channel
            )

            fluo_traces = []
            for mask in caiman_dataset.masks:
                fluo_traces.append(
                    {
                        **key,
                        "mask": mask["mask_id"],
                        "fluo_channel": segmentation_channel,
                        "fluorescence": mask["inferred_trace"],
                    }
                )

            self.insert1(key)
            self.Trace.insert(fluo_traces)

        else:
            raise NotImplementedError("Unknown/unimplemented method: {}".format(method))


@schema
class ActivityExtractionMethod(dj.Lookup):
    """Available activity extraction methods.

    Attributes:
        extraction_method (str): Extraction method.
    """

    definition = """# Activity extraction method 
    extraction_method: varchar(32)
    """

    contents = zip(["suite2p_deconvolution", "caiman_deconvolution", "caiman_dff"])


@schema
class Activity(dj.Computed):
    """Inferred neural activity from fluorescence trace (e.g. dff, spikes, etc.).

    Attributes:
        Fluorescence (foreign key): Primary key from Fluorescence.
        ActivityExtractionMethod (foreign key): Primary key from
            ActivityExtractionMethod.
    """

    definition = """# Neural Activity
    -> Fluorescence
    -> ActivityExtractionMethod
    """

    class Trace(dj.Part):
        """Trace(s) for each mask.

        Attributes:
            Activity (foreign key): Primary key from Activity.
            Fluorescence.Trace (foreign key): Fluorescence.Trace.
            activity_trace (longblob): Neural activity from fluoresence trace.
        """

        definition = """
        -> master
        -> Fluorescence.Trace
        ---
        activity_trace: longblob
        """

    @property
    def key_source(self):
        suite2p_key_source = (
            Fluorescence
            * ActivityExtractionMethod
            * ProcessingParamSet.proj("processing_method")
            & 'processing_method = "suite2p"'
            & 'extraction_method LIKE "suite2p%"'
        )
        caiman_key_source = (
            Fluorescence
            * ActivityExtractionMethod
            * ProcessingParamSet.proj("processing_method")
            & 'processing_method = "caiman"'
            & 'extraction_method LIKE "caiman%"'
        )
        return suite2p_key_source.proj() + caiman_key_source.proj()

    def make(self, key):
<<<<<<< HEAD
        """Populate the Activity with the results parsed from analysis
        outputs."""
=======
        """
        Populate the Activity with the results parsed from analysis outputs.
        """
>>>>>>> baa8df80
        method, imaging_dataset = get_loader_result(key, ProcessingTask)

        if method == "suite2p":
            if key["extraction_method"] == "suite2p_deconvolution":
                suite2p_dataset = imaging_dataset
                # ---- iterate through all s2p plane outputs ----
                spikes = [
                    dict(
                        key,
                        mask=mask_idx,
                        fluo_channel=0,
                        activity_trace=spks,
                    )
                    for mask_idx, spks in enumerate(
                        s
                        for plane in suite2p_dataset.planes.values()
                        for s in plane.spks
                    )
                ]

                self.insert1(key)
                self.Trace.insert(spikes)
        elif method == "caiman":
            caiman_dataset = imaging_dataset

            if key["extraction_method"] in ("caiman_deconvolution", "caiman_dff"):
                attr_mapper = {"caiman_deconvolution": "spikes", "caiman_dff": "dff"}

                # infer "segmentation_channel" - from params if available, else from caiman loader
                params = (ProcessingParamSet * ProcessingTask & key).fetch1("params")
                segmentation_channel = params.get(
                    "segmentation_channel", caiman_dataset.segmentation_channel
                )

                self.insert1(key)
                self.Trace.insert(
                    dict(
                        key,
                        mask=mask["mask_id"],
                        fluo_channel=segmentation_channel,
                        activity_trace=mask[attr_mapper[key["extraction_method"]]],
                    )
                    for mask in caiman_dataset.masks
                )
        else:
            raise NotImplementedError("Unknown/unimplemented method: {}".format(method))


# ---------------- HELPER FUNCTIONS ----------------


_table_attribute_mapper = {
    "ProcessingTask": "processing_output_dir",
    "Curation": "curation_output_dir",
}


def get_loader_result(key: dict, table: dj.Table):
    """Retrieve the processed imaging results from a suite2p or caiman loader.

    Args:
        key (dict): The `key` to one entry of ProcessingTask or Curation
        table (dj.Table): A datajoint table to retrieve the loaded results from (e.g.
            ProcessingTask, Curation)

    Raises:
        NotImplementedError: If the processing_method is different than 'suite2p' or
            'caiman'.

    Returns:
        A loader object of the loaded results (e.g. suite2p.Suite2p or caiman.CaImAn,
        see element-interface for more information on the loaders.)
    """
    method, output_dir = (ProcessingParamSet * table & key).fetch1(
        "processing_method", _table_attribute_mapper[table.__name__]
    )

    output_path = find_full_path(get_imaging_root_data_dir(), output_dir)

    if method == "suite2p":
        from element_interface import suite2p_loader

        loaded_dataset = suite2p_loader.Suite2p(output_path)
    elif method == "caiman":
        from element_interface import caiman_loader

        loaded_dataset = caiman_loader.CaImAn(output_path)
    else:
        raise NotImplementedError("Unknown/unimplemented method: {}".format(method))

    return method, loaded_dataset<|MERGE_RESOLUTION|>--- conflicted
+++ resolved
@@ -513,17 +513,6 @@
             NonRigidMotionCorrection (foreign key): Primary key from
                 NonRigidMotionCorrection.
             block_id (int): Unique block ID.
-<<<<<<< HEAD
-            block_y         : longblob  # (y_start, y_end) in pixel of this block
-            block_x         : longblob  # (x_start, x_end) in pixel of this block
-            block_z         : longblob  # (z_start, z_end) in pixel of this block
-            y_shifts        : longblob  # (pixels) y motion correction shifts for every frame
-            x_shifts        : longblob  # (pixels) x motion correction shifts for every frame
-            z_shifts=null   : longblob  # (pixels) x motion correction shifts for every frame
-            y_std           : float     # (pixels) standard deviation of y shifts across all frames
-            x_std           : float     # (pixels) standard deviation of x shifts across all frames
-            z_std=null      : float     # (pixels) standard deviation of z shifts across all frames
-=======
             block_y (longblob): y_start and y_end in pixels for this block
             block_x (longblob): x_start and x_end in pixels for this block
             block_z (longblob): z_start and z_end in pixels for this block
@@ -535,7 +524,6 @@
             x_std (float): standard deviation of x shifts across all frames in pixels
             z_std (float, optional): standard deviation of z shifts across all frames 
                 in pixels
->>>>>>> baa8df80
         """
 
         definition = """# FOV-tiled blocks used for non-rigid motion correction
@@ -1266,14 +1254,9 @@
         return suite2p_key_source.proj() + caiman_key_source.proj()
 
     def make(self, key):
-<<<<<<< HEAD
-        """Populate the Activity with the results parsed from analysis
-        outputs."""
-=======
         """
         Populate the Activity with the results parsed from analysis outputs.
         """
->>>>>>> baa8df80
         method, imaging_dataset = get_loader_result(key, ProcessingTask)
 
         if method == "suite2p":
